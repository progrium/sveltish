package html

import (
	"bytes"
	"errors"
	"strings"
	"unicode"

	"github.com/progrium/sveltish/internal/js"
)

// An attr represents an attribute on an html element.
type Attr interface {
	Name() string
<<<<<<< HEAD
	RewriteJs(rw js.VarRewriter) ([]byte, *js.VarsInfo)

	//TODO, add for attributes with ":..." directives
	//Dir() (string, bool)
=======
	Dir() (string, bool)
	RewriteJs(rw js.VarRewriter) ([]byte, *js.VarsInfo)
>>>>>>> 4ad897e0
}

func newAttr(data []byte) (Attr, error) {
	prts := bytes.SplitN(data, []byte("="), 2)

	at := newAttrType(stripInitWhiteSpace(prts[0]))
	if len(prts) == 1 {
		return &staticAttr{
			attrType: *at,
			content:  "",
		}, nil
	}

	valuePrt := stripQuotes(prts[1])
	index := indexStartExpr(valuePrt)
	if index == -1 {
		return &staticAttr{
			attrType: *at,
			content:  string(valuePrt),
		}, nil
	}

	tmpl := []string{string(valuePrt[:index])}
	exprs := []string{}

	for remaingPrt := valuePrt[index:]; len(remaingPrt) > 0; {
		var nextIndex int
		if len(tmpl) == len(exprs) {
			nextIndex = indexStartExpr(remaingPrt)
			if nextIndex == -1 {
				tmpl = append(
					tmpl,
					string(remaingPrt),
				)
				remaingPrt = []byte{}
				break
			}

			tmpl = append(
				tmpl,
				string(remaingPrt[:nextIndex]),
			)
		} else {
			nextIndex = indexAfterExpr(remaingPrt)
			if nextIndex == -1 {
				return nil, errors.New("Unclosed expression in attribute value")
			}

			exprs = append(
				exprs,
				string(remaingPrt[1:nextIndex-1]),
			)
		}

		remaingPrt = remaingPrt[nextIndex:]
	}

	if len(tmpl) == len(exprs) {
		tmpl = append(tmpl, "")
	}

	if len(tmpl) == 2 && len(tmpl[0]) == 0 && len(tmpl[1]) == 0 {
		return &exprAttr{
			attrType: *at,
			expr:     string(exprs[0]),
		}, nil
	}

	return &tmplAttr{
		attrType: *at,
		tmpl:     tmpl,
		exprs:    exprs,
	}, nil
}

func stripInitWhiteSpace(data []byte) []byte {
	remaingData := data
	for len(remaingData) != 0 && unicode.IsSpace(rune(remaingData[0])) {
		remaingData = remaingData[1:]
	}
	return remaingData
}

func stripQuotes(data []byte) []byte {
	if len(data) <= 2 {
		return []byte{}
	}

	return data[1 : len(data)-1]
}

type attrType struct {
	name   string
	dir    string
	hasDir bool
}

func newAttrType(data []byte) *attrType {
	prts := bytes.SplitN(data, []byte(":"), 2)
	if len(prts) == 1 {
		return &attrType{
			name:   string(prts[0]),
			dir:    "",
			hasDir: false,
		}
	}

	return &attrType{
		name:   string(prts[0]),
		dir:    string(prts[1]),
		hasDir: true,
	}
}

<<<<<<< HEAD
func (attr *staticAttr) RewriteJs(_ js.VarRewriter) ([]byte, *js.VarsInfo) {
	data := []byte("'" + strings.ReplaceAll(attr.content, "'", `\'`) + "'")
	return data, js.NewEmptyVarsInfo()
=======
func (attr *attrType) Name() string {
	return attr.name
>>>>>>> 4ad897e0
}

func (attr *attrType) Dir() (string, bool) {
	return attr.dir, attr.hasDir
}

type staticAttr struct {
	attrType
	content string
}

func (attr *staticAttr) RewriteJs(_ js.VarRewriter) ([]byte, *js.VarsInfo) {
	data := []byte("'" + strings.ReplaceAll(attr.content, "'", `\'`) + "'")
	return data, js.NewEmptyVarsInfo()
}

<<<<<<< HEAD
=======
type exprAttr struct {
	attrType
	expr string
}

>>>>>>> 4ad897e0
func (attr *exprAttr) RewriteJs(rw js.VarRewriter) ([]byte, *js.VarsInfo) {
	return rw.Rewrite([]byte(attr.expr))
}

type tmplAttr struct {
	attrType
	tmpl  []string
	exprs []string
}

func (attr *tmplAttr) RewriteJs(rw js.VarRewriter) ([]byte, *js.VarsInfo) {
	data := [][]byte{}
	data = append(data, []byte("`"))
	data = append(data, []byte(attr.tmpl[0]))

<<<<<<< HEAD
	return c
}

func (attr *tmplAttr) RewriteJs(rw js.VarRewriter) ([]byte, *js.VarsInfo) {
	data := [][]byte{}
	data = append(data, []byte("`"))
	data = append(data, []byte(attr.tmpl[0]))

=======
>>>>>>> 4ad897e0
	allInfo := []*js.VarsInfo{}
	for i, expr := range attr.exprs {
		rwData, info := rw.Rewrite([]byte(expr))
		allInfo = append(allInfo, info)

		data = append(data, []byte("${"))
		data = append(data, rwData)
		data = append(data, []byte("}"))
		data = append(data, []byte(strings.ReplaceAll(attr.tmpl[i+1], "`", "\\`")))
	}

	data = append(data, []byte("`"))
	return bytes.Join(data, nil), js.MergeVarsInfo(allInfo...)
}<|MERGE_RESOLUTION|>--- conflicted
+++ resolved
@@ -12,15 +12,8 @@
 // An attr represents an attribute on an html element.
 type Attr interface {
 	Name() string
-<<<<<<< HEAD
-	RewriteJs(rw js.VarRewriter) ([]byte, *js.VarsInfo)
-
-	//TODO, add for attributes with ":..." directives
-	//Dir() (string, bool)
-=======
 	Dir() (string, bool)
 	RewriteJs(rw js.VarRewriter) ([]byte, *js.VarsInfo)
->>>>>>> 4ad897e0
 }
 
 func newAttr(data []byte) (Attr, error) {
@@ -135,14 +128,8 @@
 	}
 }
 
-<<<<<<< HEAD
-func (attr *staticAttr) RewriteJs(_ js.VarRewriter) ([]byte, *js.VarsInfo) {
-	data := []byte("'" + strings.ReplaceAll(attr.content, "'", `\'`) + "'")
-	return data, js.NewEmptyVarsInfo()
-=======
 func (attr *attrType) Name() string {
 	return attr.name
->>>>>>> 4ad897e0
 }
 
 func (attr *attrType) Dir() (string, bool) {
@@ -159,14 +146,11 @@
 	return data, js.NewEmptyVarsInfo()
 }
 
-<<<<<<< HEAD
-=======
 type exprAttr struct {
 	attrType
 	expr string
 }
 
->>>>>>> 4ad897e0
 func (attr *exprAttr) RewriteJs(rw js.VarRewriter) ([]byte, *js.VarsInfo) {
 	return rw.Rewrite([]byte(attr.expr))
 }
@@ -182,17 +166,6 @@
 	data = append(data, []byte("`"))
 	data = append(data, []byte(attr.tmpl[0]))
 
-<<<<<<< HEAD
-	return c
-}
-
-func (attr *tmplAttr) RewriteJs(rw js.VarRewriter) ([]byte, *js.VarsInfo) {
-	data := [][]byte{}
-	data = append(data, []byte("`"))
-	data = append(data, []byte(attr.tmpl[0]))
-
-=======
->>>>>>> 4ad897e0
 	allInfo := []*js.VarsInfo{}
 	for i, expr := range attr.exprs {
 		rwData, info := rw.Rewrite([]byte(expr))
