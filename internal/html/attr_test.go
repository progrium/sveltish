--- conflicted
+++ resolved
@@ -12,10 +12,7 @@
 		input         []byte
 		attrType      string
 		attrName      string
-<<<<<<< HEAD
-=======
 		attrDir       string
->>>>>>> 4ad897e0
 		attrJsContent string //TODO, replace for Rewriter
 	}{
 		{
@@ -227,8 +224,6 @@
 				t.Fatalf("Attr should have name %q but it is %q", td.attrName, attr.Name())
 			}
 
-<<<<<<< HEAD
-=======
 			dir, exists := attr.Dir()
 			if td.attrDir == "" && exists {
 				t.Fatalf("Attr should not have a directive, but one exists with value %q", dir)
@@ -240,7 +235,6 @@
 				t.Fatalf("Attr directive should be %q but it is %q", td.attrDir, dir)
 			}
 
->>>>>>> 4ad897e0
 			if jsContent, _ := attr.RewriteJs(&doNothingRw{}); string(jsContent) != td.attrJsContent {
 				t.Fatalf("Attr should have javascript content %q but it is %q", td.attrJsContent, jsContent)
 			}
